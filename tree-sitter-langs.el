--- conflicted
+++ resolved
@@ -126,10 +126,7 @@
                 (jsonc-mode      . json)
                 (julia-mode      . julia)
                 (lua-mode        . lua)
-<<<<<<< HEAD
                 (kotlin-mode     . kotlin)
-=======
->>>>>>> 388dcbbc
                 (ocaml-mode      . ocaml)
                 (perl-mode       . perl)
                 (php-mode        . php)
